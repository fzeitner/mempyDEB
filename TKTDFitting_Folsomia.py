import pandas as pd
import numpy as np
import os
from copy import deepcopy
import warnings
import pprint 

from ModelFitting import *

from mempyDEB.DEBODE.simulators import *
from mempyDEB.DEBODE.defaultparams import *

from DEBfitting_Folsomia import collembola_length_to_weight

# Konstanten

EMB_DEV_TIME = 2 # geschätzte embryonalentwicklungszeit (realistisch für Daphnia)
S_MAX_REFERENCE = 388.4 # maximale Strukturelle Masse, die durch die Anfangswerte impliziert ist
EXPOSURES = [0,  100, 500, 1500, 2000]

def calc_S_max(spc: dict):
    """
    Berchnung maximaler struktureller Masse auf Basis der DEB-Parameter.
    """ 

    return np.power((spc['kappa'] * spc['Idot_max_rel'] * spc['eta_IA_0']) / spc['k_M_0'], 3)


def calc_y_R(R, R_ref):
    """
    Berechnung der relative response y_R für Reproduktion.
    """

    if R_ref[0] == 0:
        y_R = 1.
    else:
        y_R =  R[0] / R_ref[0]
    
    return y_R 

def load_data():
    """
    Einlesen der Kontrolldaten für D. magna.
    """
    
    data = pd.read_csv('folsomia_temperature_cadmium_growth_tidy.csv', header = 5)
    data = data.loc[lambda df : df.T_cels == 20]
    data = data.assign(S = collembola_length_to_weight(data.length_mm))
    data.rename(columns = {'C_F' : 'C_W'}, inplace = True)

    return data

def plot_data(data):
    """
    Plotten der Kontrolldaten für D. magna. 
    Gibt ein `fig, ax`-Tuple zurück.
    """

    # plot matrix mit 8 spalten für konzentrationen und 2 zeilen für wachstum und reproduktion
    fig, ax = plt.subplots(ncols = 5, nrows=2, figsize = (20,6), sharey = 'row')

    for (i,C_W) in enumerate(data.C_W.unique()):

        ax[0,i].set(title = f'{C_W}  mg/kg')
        obs = data.loc[lambda df : df.C_W==C_W]
        
        sns.lineplot(obs, x = 't_day', y = 'S', ax = ax[0,i], marker = 'o', color = 'black')
        #sns.lineplot(obs, x = 't_day', y = 'Cd_in', ax = ax[1,i], marker = 'o', color = 'black', label = "Daten")

    #ax[0].legend()
    #[a.legend().remove() for a in np.ravel(ax)[1:]]
    ax[0,0].set_ylim(0, 30)
    #ax[1,0].set_ylim(0, 0.0008)
    ax[0,0].set(ylabel = "Struktur (mug)")
    ax[1,0].set(ylabel = "Masse an Cadmium in Organismus (ng)")
    
    sns.despine()
    plt.tight_layout()

    return fig,ax

def plot_sim(ax, sim):

    for (i,C_W) in enumerate(sim.C_W.unique()):
        
        df = sim.loc[lambda df : df.C_W == C_W]

        sns.lineplot(df, x = 't_day', y = 'S', ax = ax[0,i])
        sns.lineplot(df, x = 't_day', y = 'Cd_in', ax = ax[1,i])

    return ax

#### Simulator-Funktion


def define_simulator(f: ModelFit):

    """
    Definition der Simulator-Funktion für DEB-Kalibrierung.
    """

    def simulator(theta: dict) -> tuple: # theta = rand(priors)

        p = deepcopy(f.defaultparams)
        p.spc.update(theta) # macht das gleiche wie p.spc['Idot_max_rel'] = theta['Idot_max_rel']

        with warnings.catch_warnings():
            warnings.simplefilter('ignore')
            prediction = constant_exposures(
<<<<<<< HEAD
                simulate_DEBBase_Cd, p, EXPOSURES
=======
                simulate_DEBBase_cd_export, p, EXPOSURES
>>>>>>> 844991b3
                ).assign(
                    cum_repro = lambda df : np.trunc(df.R / p.spc['X_emb_int']).shift(EMB_DEV_TIME, fill_value = 0),
                    cd_conc = lambda df : df.Cd_in / df.S,
                ).rename({'t' : 't_day'}, axis = 1)
            
            # Berechnung der relative response
            prediction = pd.merge(
                prediction, 
                prediction.loc[prediction['C_W']==0], on = ['t_day'], suffixes = ['', '_ref']).groupby(['t_day', 'C_W']).apply(
                    lambda gb : gb.assign(
                        y_S = lambda gb : gb.S / gb.S_ref,
                        #y_R = lambda gb : calc_y_R(np.array(gb.cum_repro), np.array(gb.cum_repro_ref))
                        #Cd_in = 0
                    ))
            
            return prediction.drop(['C_W', 't_day'], axis = 1).reset_index()
         
    return simulator
    
def define_defaultparams():
    """
    Definition der Standard-Parameterwerte für DEB-Modellkalibrierung. 

    Modellwährung ist mugC. 
    """

    glb = {
        'C_W': 0.,
        'V_patch': 0.05,
        'Xdot_in': 3596.296296296296,
        'a_int': 6,
        'tspan': (0, 80),
        "Cd_food": 0.
    }

    spc = {
        'X_emb_int': 0.9478447452907004, 
        'eta_IA_0': 0.3333333333333333, 
        'eta_AS_0': 0.5291320121924611, 
        'eta_AR_0': 0.95, 
        'Idot_max_rel': 4.479241407979949, 
        'Idot_max_rel_emb': 4.479241407979949, 
        'K_X': 500.0, 
        'kappa': 0.9, 
        'eta_SA': 0.9, 
        'k_M_0': np.float64(0.5039684199579493), 
        'S_p': 12.637929937209337, 
        'kD_j': 0.5, 
        'ED50_j': 1.0, 
        'beta_j': 2.0, 
        'pmoa': 'G', # PMoA wird in setup_modelfit überschrieben!
        'kD_h': 0.5, 
        'ED50_h': 2.0, 
        'beta_h': 1.0
        }
    
    # geschätzte DEB-Parameter aus der vorherigen Übung

    p = Params(glb = glb, spc = spc)

    return p

def define_loss(constants = None):

    def loss(
        prediction: pd.DataFrame,
        data: pd.DataFrame, 
        ) -> float: # returns a scalar value
        
        # Zusammenfassung von Vorhersagen und Daten in einen einzelnen Datensatz
        eval_df = pd.merge(
            prediction, 
            data, 
            on = ['t_day', 'C_W'], 
            how = 'right', 
            suffixes = ['_predicted', '_observed']
            )
        
        # Berechnung der Loss-Funktion
        loss_S = logMSE(eval_df.S_predicted, eval_df.S_observed)
        #loss_R = logMSE(eval_df.y_R_predicted, eval_df.y_R_observed)
        
        return loss_S #+ loss_R # nur die komplette Loss muss zurückgegeben werden 
    
    return loss


def setup_modelfit(pmoa = 'G'):
    
    f = ModelFit()
    f.data = load_data()

    # Konstanten die während des Fittings genutzt werden
    
    constants = {
        'scale_factor_S' : np.max(f.data.loc[lambda df : df['C_W']==0].S),
        #'scale_factor_R' : np.max(f.data.loc[lambda df : df['C_W']==0].cum_repro_mean)
    }
    
    # Skalierung der Daten

    f.data = f.data.assign( 
        #S_scaled = lambda df : df.S / constants['scale_factor_S'], # Berechnung der skalierten Struktur
        #cum_repro_scaled = lambda df : df.cum_repro_mean / constants['scale_factor_R'] # Berechnung der skalierten Reproduktion
        )

    # Definition von Anfangswerten der Parameter

    f.defaultparams = define_defaultparams() # enthält alle Parameter, die für die Simulationen notwendig sind
    f.defaultparams.spc['pmoa'] = pmoa

    # enthält nur die Parameter, die kalibriert werden
    # was nicht in intugess ist, wird auf den wert in defaultparams fixiert 
    
    f.intguess = { 
        'kD_j' : 1.,
        'ED50_j' : np.median(EXPOSURES),
        'beta_j' : 2.
        }

    f.simulator = define_simulator(f)
    f.loss = define_loss(constants)

    # define_objective_function kombiniert simulator und loss in eine einzelne Funktion
    # wenn sich eins von beiden ändert, muss auch define_ojective_function neu aufgerufen werden!
    f.define_objective_function()

    return f

def fit_model(pmoa = 'G'):

    f = setup_modelfit(pmoa) # generiere ModelFit-Instanz
    f.run_optimization() # führe Kalibrierung mittels lokaler Optimisierung durch

    print(f"Estimated parameter values: {f.p_opt}")

    # Simulation optimisierter Parameter

    p = deepcopy(f.defaultparams)
    p.spc.update(f.p_opt)  

    sim_opt = f.simulator(p.spc)

    # Visual predictive check

    fig, ax = plot_data(f.data)
    ax = plot_sim(ax, sim_opt)


    return f<|MERGE_RESOLUTION|>--- conflicted
+++ resolved
@@ -107,11 +107,7 @@
         with warnings.catch_warnings():
             warnings.simplefilter('ignore')
             prediction = constant_exposures(
-<<<<<<< HEAD
-                simulate_DEBBase_Cd, p, EXPOSURES
-=======
                 simulate_DEBBase_cd_export, p, EXPOSURES
->>>>>>> 844991b3
                 ).assign(
                     cum_repro = lambda df : np.trunc(df.R / p.spc['X_emb_int']).shift(EMB_DEV_TIME, fill_value = 0),
                     cd_conc = lambda df : df.Cd_in / df.S,
