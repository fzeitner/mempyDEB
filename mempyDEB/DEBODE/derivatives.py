--- conflicted
+++ resolved
@@ -82,11 +82,7 @@
         f = X_V / (X_V + spc['K_X'])
         Idot = f * spc["Idot_max_rel"] * S**(2/3)
         Adot = Idot * eta_IA
-<<<<<<< HEAD
-        Cd_indot = Adot * glb['C_W'] * 10e-9         # factor of proportionality mg  mg/kg   ### work in progress
-=======
         Cd_indot = Adot * glb['C_W'] * 10e-6         # Adot is mug and C_W is pg/mug --> 10e-6 to get Cd_indot in mug as well  ### work in progress
->>>>>>> 92ee06ed
         Xdot = glb['Xdot_in'] - Idot
         Xdot_emb = 0
 
