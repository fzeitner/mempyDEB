# derivatives.py
# definition of derivative functions which make up the core of the DEB-TKTD model

import numpy as np

def LL2(x, p): 
    """
    Two-parameter log-logistic function
    """
    return 1/(1 + np.power(x/p[0], p[1]))

def LL2h(x, p):
    """
    Cumulative hazard function of the two-parameter log-logistic function, 
    used to model lethal effects under SD.
    """
    return -np.log(LL2(x, p))

def LL2M(x, p):
    """
    Cumulative hazard function of the two-parameter log-logistic function, shifted to have a lower limit of 1. 
    Used to model sublethal effects of PMoAs for which the affected state variable 
    increases with increasing damage (maintenance costs).
    """
    return 1 - np.log(LL2(x, p))

def DEBBase(t, y, glb, spc, LS_max):
    """
    DEBBase(t, y, glb, spc)

    Derivatives of the "DEBBase" model. <br>
    DEBBase is a formulation of DEBkiss with maturity, where structure is expressed as mass (instead of volume). <br>
    The TKTD part assumes log-logistic relationships between scaled damage and the relative response. <br>
    There is no explicit representation of "stress". Instead, we compute the relative response directly by applying the appropriate form of the dose-response function.
    This is the same model formulation as used in the Julia package DEBBase.jl.

    args:

    - t: current time point
    - y: vector of states
    - glb: global parameters
    - spc: species-specific parameters
    - LS_max: maximum structural length (expressed as cubic root of mass), calculated from parameters in spc.
    """

    S, R, X_emb, X, D_j, Cd_in = y
    
    X_emb = np.maximum(0, X_emb)
    S = np.maximum(0, S)

    #with warnings.catch_warnings():
    #    warnings.simplefilter('ignore')
    LS = S**(1/3) # current structural length

    # relative responses for sublethal effects
    y_G = (int(spc['pmoa'] == 'G') * LL2(Cd_in, (spc['ED50_j'], spc['beta_j']))) + (int(spc['pmoa'] != 'G') * 1)
    y_M = (int(spc['pmoa'] == 'M') * LL2M(Cd_in, (spc['ED50_j'], spc['beta_j']))) + (int(spc['pmoa'] != 'M') * 1)
    y_A = (int(spc['pmoa'] == 'A') * LL2(Cd_in, (spc['ED50_j'], spc['beta_j']))) + (int(spc['pmoa'] != 'A') * 1)
    y_R = (int(spc['pmoa'] == 'R') * LL2(Cd_in, (spc['ED50_j'], spc['beta_j']))) + (int(spc['pmoa'] != 'R') * 1)    
    # y_G = (int(spc['pmoa'] == 'G') * LL2(D_j, (spc['ED50_j'], spc['beta_j']))) + (int(spc['pmoa'] != 'G') * 1)
    # y_M = (int(spc['pmoa'] == 'M') * LL2M(D_j, (spc['ED50_j'], spc['beta_j']))) + (int(spc['pmoa'] != 'M') * 1)
    # y_A = (int(spc['pmoa'] == 'A') * LL2(D_j, (spc['ED50_j'], spc['beta_j']))) + (int(spc['pmoa'] != 'A') * 1)
    # y_R = (int(spc['pmoa'] == 'R') * LL2(D_j, (spc['ED50_j'], spc['beta_j']))) + (int(spc['pmoa'] != 'R') * 1)

    eta_AS = spc['eta_AS_0'] * y_G
    k_M = spc['k_M_0'] * y_M
    eta_IA = spc['eta_IA_0'] * y_A
    eta_AR = spc['eta_AR_0'] * y_R

    X_emb = np.maximum(X_emb, 0)
    X = np.maximum(X, 0)
    
    if X_emb > 0: # feeding and assimilation for embryos
        Idot = spc["Idot_max_rel_emb"] * S**(2/3)
        Adot = Idot * spc['eta_IA_0'] # this assumes that embryos are not affected by the stressor
        Xdot_emb = -Idot
        Xdot = 0
        DDot_j = 0 # no change in damage for embryos
        Cd_indot = 0
    else: # feeding, assimilation for all other life stages
        X_V = X/glb['V_patch'] 
        f = X_V / (X_V + spc['K_X'])
        Idot = f * spc["Idot_max_rel"] * S**(2/3)
        Adot = Idot * eta_IA
<<<<<<< HEAD
        Cd_indot = Adot * glb['C_W'] * 10e-3 # now its ng again        # Adot is mug and C_W is pg/mug --> 10e-6 to get Cd_indot in mug as well  ### work in progress
=======
        Cd_indot = Adot * glb['C_W'] * 10e-3         # Adot is mug and C_W is pg/mug --> 10e-6 to get Cd_indot in mug as well  ### work in progress
>>>>>>> 844991b3
        Xdot = glb['Xdot_in'] - Idot
        Xdot_emb = 0

    Mdot = k_M * S
    Sdot = eta_AS * (spc['kappa'] * Adot - Mdot)

    if Sdot < 0:
        Sdot = -(Mdot / spc['eta_SA'] - spc['kappa'] * Adot)
    if (S >= spc["S_p"]):
        Rdot = eta_AR * (1 - spc['kappa']) * Adot
    else:
        Rdot = 0

    # DDot_j = (X_emb <= 0) * (spc['kD_j'] * (LS_max / (LS+1e-10)) * (glb['C_W'] - D_j)) - (D_j * (1/(S+1e-10)) * Sdot)
    DDot_j = (X_emb <= 0) * (spc['kD_j'] * (LS_max / (LS+1e-10)) * (Cd_in - D_j)) - (D_j * (1/(S+1e-10)) * Sdot) #überarbeiten

<<<<<<< HEAD
    print(Cd_indot, Cd_in)
    return Sdot, Rdot, Xdot_emb, Xdot, DDot_j, Cd_indot
            

def DEBBase_Cd(t, y, glb, spc, LS_max):
=======
    print("Sdot: ", Sdot, " Rdot: ", Rdot, " Xdot_emb: ", Xdot_emb, " Xdot: ", Xdot, " DDot_j:", DDot_j," Adot: ", Adot, " Cd_in: ", Cd_in, " Cd_indot: ", Cd_indot)
    return Sdot, Rdot, Xdot_emb, Xdot, DDot_j, Cd_indot

def DEBBase_cd(t, y, glb, spc, LS_max):
>>>>>>> 844991b3
    """
    DEBBase(t, y, glb, spc)

    Derivatives of the "DEBBase" model. <br>
    DEBBase is a formulation of DEBkiss with maturity, where structure is expressed as mass (instead of volume). <br>
    The TKTD part assumes log-logistic relationships between scaled damage and the relative response. <br>
    There is no explicit representation of "stress". Instead, we compute the relative response directly by applying the appropriate form of the dose-response function.
    This is the same model formulation as used in the Julia package DEBBase.jl.

    args:

    - t: current time point
    - y: vector of states
    - glb: global parameters
    - spc: species-specific parameters
    - LS_max: maximum structural length (expressed as cubic root of mass), calculated from parameters in spc.
    """

<<<<<<< HEAD
    S, R, X_emb, X,  Cd_in = y           #D_j,
=======
    S, R, X_emb, X, Cd_in = y
>>>>>>> 844991b3
    
    X_emb = np.maximum(0, X_emb)
    S = np.maximum(0, S)

    #with warnings.catch_warnings():
    #    warnings.simplefilter('ignore')
    LS = S**(1/3) # current structural length

    # relative responses for sublethal effects
    y_G = (int(spc['pmoa'] == 'G') * LL2(Cd_in, (spc['ED50_j'], spc['beta_j']))) + (int(spc['pmoa'] != 'G') * 1)
    y_M = (int(spc['pmoa'] == 'M') * LL2M(Cd_in, (spc['ED50_j'], spc['beta_j']))) + (int(spc['pmoa'] != 'M') * 1)
    y_A = (int(spc['pmoa'] == 'A') * LL2(Cd_in, (spc['ED50_j'], spc['beta_j']))) + (int(spc['pmoa'] != 'A') * 1)
    y_R = (int(spc['pmoa'] == 'R') * LL2(Cd_in, (spc['ED50_j'], spc['beta_j']))) + (int(spc['pmoa'] != 'R') * 1)    
<<<<<<< HEAD
    # y_G = (int(spc['pmoa'] == 'G') * LL2(D_j, (spc['ED50_j'], spc['beta_j']))) + (int(spc['pmoa'] != 'G') * 1)
    # y_M = (int(spc['pmoa'] == 'M') * LL2M(D_j, (spc['ED50_j'], spc['beta_j']))) + (int(spc['pmoa'] != 'M') * 1)
    # y_A = (int(spc['pmoa'] == 'A') * LL2(D_j, (spc['ED50_j'], spc['beta_j']))) + (int(spc['pmoa'] != 'A') * 1)
    # y_R = (int(spc['pmoa'] == 'R') * LL2(D_j, (spc['ED50_j'], spc['beta_j']))) + (int(spc['pmoa'] != 'R') * 1)
=======


    eta_AS = spc['eta_AS_0'] * y_G
    k_M = spc['k_M_0'] * y_M
    eta_IA = spc['eta_IA_0'] * y_A
    eta_AR = spc['eta_AR_0'] * y_R

    X_emb = np.maximum(X_emb, 0)
    X = np.maximum(X, 0)
    
    if X_emb > 0: # feeding and assimilation for embryos
        Idot = spc["Idot_max_rel_emb"] * S**(2/3)
        Adot = Idot * spc['eta_IA_0'] # this assumes that embryos are not affected by the stressor
        Xdot_emb = -Idot
        Xdot = 0
        DDot_j = 0 # no change in damage for embryos
        Cd_indot = 0
    else: # feeding, assimilation for all other life stages
        X_V = X/glb['V_patch'] 
        f = X_V / (X_V + spc['K_X'])
        Idot = f * spc["Idot_max_rel"] * S**(2/3)
        Adot = Idot * eta_IA
        Cd_indot = Adot * glb['C_W'] * 10e-3      # Adot is mug and C_W is pg/mug --> 10e-6 to get Cd_indot in mug as well  ### work in progress
        Xdot = glb['Xdot_in'] - Idot
        Xdot_emb = 0

    Mdot = k_M * S
    Sdot = eta_AS * (spc['kappa'] * Adot - Mdot)

    if Sdot < 0:
        Sdot = -(Mdot / spc['eta_SA'] - spc['kappa'] * Adot)
    if (S >= spc["S_p"]):
        Rdot = eta_AR * (1 - spc['kappa']) * Adot
    else:
        Rdot = 0

    # DDot_j = (X_emb <= 0) * (spc['kD_j'] * (LS_max / (LS+1e-10)) * (glb['C_W'] - D_j)) - (D_j * (1/(S+1e-10)) * Sdot)
    #DDot_j = (X_emb <= 0) * (spc['kD_j'] * (LS_max / (LS+1e-10)) * (Cd_in - D_j)) - (D_j * (1/(S+1e-10)) * Sdot) #überarbeiten

    #print("S: ", S, "Sdot: ", Sdot, " R: ", R, " Rdot: ", Rdot, " X: ", X," Xdot: ", Xdot, " Adot: ", Adot, " Cd_in: ", Cd_in, " Cd_indot: ", Cd_indot)
    return Sdot, Rdot, Xdot_emb, Xdot, Cd_indot

def DEBBase_cd_export(t, y, glb, spc, LS_max):
    """
    DEBBase(t, y, glb, spc)

    Derivatives of the "DEBBase" model. <br>
    DEBBase is a formulation of DEBkiss with maturity, where structure is expressed as mass (instead of volume). <br>
    The TKTD part assumes log-logistic relationships between scaled damage and the relative response. <br>
    There is no explicit representation of "stress". Instead, we compute the relative response directly by applying the appropriate form of the dose-response function.
    This is the same model formulation as used in the Julia package DEBBase.jl.

    args:

    - t: current time point
    - y: vector of states
    - glb: global parameters
    - spc: species-specific parameters
    - LS_max: maximum structural length (expressed as cubic root of mass), calculated from parameters in spc.
    """

    S, R, X_emb, X, Cd_in = y
    
    X_emb = np.maximum(0, X_emb)
    S = np.maximum(0, S)

    #with warnings.catch_warnings():
    #    warnings.simplefilter('ignore')
    LS = S**(1/3) # current structural length

    # relative responses for sublethal effects
    y_G = (int(spc['pmoa'] == 'G') * LL2(Cd_in, (spc['ED50_j'], spc['beta_j']))) + (int(spc['pmoa'] != 'G') * 1)
    y_M = (int(spc['pmoa'] == 'M') * LL2M(Cd_in, (spc['ED50_j'], spc['beta_j']))) + (int(spc['pmoa'] != 'M') * 1)
    y_A = (int(spc['pmoa'] == 'A') * LL2(Cd_in, (spc['ED50_j'], spc['beta_j']))) + (int(spc['pmoa'] != 'A') * 1)
    y_R = (int(spc['pmoa'] == 'R') * LL2(Cd_in, (spc['ED50_j'], spc['beta_j']))) + (int(spc['pmoa'] != 'R') * 1)    

>>>>>>> 844991b3

    eta_AS = spc['eta_AS_0'] * y_G
    k_M = spc['k_M_0'] * y_M
    eta_IA = spc['eta_IA_0'] * y_A
    eta_AR = spc['eta_AR_0'] * y_R

    X_emb = np.maximum(X_emb, 0)
    X = np.maximum(X, 0)
    
    if X_emb > 0: # feeding and assimilation for embryos
        Idot = spc["Idot_max_rel_emb"] * S**(2/3)
        Adot = Idot * spc['eta_IA_0'] # this assumes that embryos are not affected by the stressor
        Xdot_emb = -Idot
        Xdot = 0
        DDot_j = 0 # no change in damage for embryos
        Cd_indot = 0
    else: # feeding, assimilation for all other life stages
        X_V = X/glb['V_patch'] 
        f = X_V / (X_V + spc['K_X'])
        Idot = f * spc["Idot_max_rel"] * S**(2/3)
        Adot = Idot * eta_IA
<<<<<<< HEAD
        Cd_indot = Adot * glb['C_W'] * 10e-3 # now its ng again        # Adot is mug and C_W is pg/mug --> 10e-6 to get Cd_indot in mug as well  ### work in progress
=======
        Cd_indot = Adot * glb['C_W'] * 10e-3 - spc['ex_cd'] * Cd_in        # Adot is mug and C_W is pg/mug --> 10e-6 to get Cd_indot in mug as well  ### work in progress
>>>>>>> 844991b3
        Xdot = glb['Xdot_in'] - Idot
        Xdot_emb = 0

    Mdot = k_M * S
    Sdot = eta_AS * (spc['kappa'] * Adot - Mdot)

    if Sdot < 0:
        Sdot = -(Mdot / spc['eta_SA'] - spc['kappa'] * Adot)
    if (S >= spc["S_p"]):
        Rdot = eta_AR * (1 - spc['kappa']) * Adot
    else:
        Rdot = 0

    # DDot_j = (X_emb <= 0) * (spc['kD_j'] * (LS_max / (LS+1e-10)) * (glb['C_W'] - D_j)) - (D_j * (1/(S+1e-10)) * Sdot)
    #DDot_j = (X_emb <= 0) * (spc['kD_j'] * (LS_max / (LS+1e-10)) * (Cd_in - D_j)) - (D_j * (1/(S+1e-10)) * Sdot) #überarbeiten

<<<<<<< HEAD
    print(Cd_indot, Cd_in)
    return Sdot, Rdot, Xdot_emb, Xdot, Cd_indot #DDot_j,
=======
    #print("S: ", S, "Sdot: ", Sdot, " R: ", R, " Rdot: ", Rdot, " X: ", X," Xdot: ", Xdot, " Adot: ", Adot, " Cd_in: ", Cd_in, " Cd_indot: ", Cd_indot)
    return Sdot, Rdot, Xdot_emb, Xdot, Cd_indot
>>>>>>> 844991b3
            <|MERGE_RESOLUTION|>--- conflicted
+++ resolved
@@ -82,11 +82,7 @@
         f = X_V / (X_V + spc['K_X'])
         Idot = f * spc["Idot_max_rel"] * S**(2/3)
         Adot = Idot * eta_IA
-<<<<<<< HEAD
-        Cd_indot = Adot * glb['C_W'] * 10e-3 # now its ng again        # Adot is mug and C_W is pg/mug --> 10e-6 to get Cd_indot in mug as well  ### work in progress
-=======
         Cd_indot = Adot * glb['C_W'] * 10e-3         # Adot is mug and C_W is pg/mug --> 10e-6 to get Cd_indot in mug as well  ### work in progress
->>>>>>> 844991b3
         Xdot = glb['Xdot_in'] - Idot
         Xdot_emb = 0
 
@@ -103,18 +99,10 @@
     # DDot_j = (X_emb <= 0) * (spc['kD_j'] * (LS_max / (LS+1e-10)) * (glb['C_W'] - D_j)) - (D_j * (1/(S+1e-10)) * Sdot)
     DDot_j = (X_emb <= 0) * (spc['kD_j'] * (LS_max / (LS+1e-10)) * (Cd_in - D_j)) - (D_j * (1/(S+1e-10)) * Sdot) #überarbeiten
 
-<<<<<<< HEAD
-    print(Cd_indot, Cd_in)
-    return Sdot, Rdot, Xdot_emb, Xdot, DDot_j, Cd_indot
-            
-
-def DEBBase_Cd(t, y, glb, spc, LS_max):
-=======
     print("Sdot: ", Sdot, " Rdot: ", Rdot, " Xdot_emb: ", Xdot_emb, " Xdot: ", Xdot, " DDot_j:", DDot_j," Adot: ", Adot, " Cd_in: ", Cd_in, " Cd_indot: ", Cd_indot)
     return Sdot, Rdot, Xdot_emb, Xdot, DDot_j, Cd_indot
 
 def DEBBase_cd(t, y, glb, spc, LS_max):
->>>>>>> 844991b3
     """
     DEBBase(t, y, glb, spc)
 
@@ -133,11 +121,7 @@
     - LS_max: maximum structural length (expressed as cubic root of mass), calculated from parameters in spc.
     """
 
-<<<<<<< HEAD
-    S, R, X_emb, X,  Cd_in = y           #D_j,
-=======
     S, R, X_emb, X, Cd_in = y
->>>>>>> 844991b3
     
     X_emb = np.maximum(0, X_emb)
     S = np.maximum(0, S)
@@ -151,13 +135,6 @@
     y_M = (int(spc['pmoa'] == 'M') * LL2M(Cd_in, (spc['ED50_j'], spc['beta_j']))) + (int(spc['pmoa'] != 'M') * 1)
     y_A = (int(spc['pmoa'] == 'A') * LL2(Cd_in, (spc['ED50_j'], spc['beta_j']))) + (int(spc['pmoa'] != 'A') * 1)
     y_R = (int(spc['pmoa'] == 'R') * LL2(Cd_in, (spc['ED50_j'], spc['beta_j']))) + (int(spc['pmoa'] != 'R') * 1)    
-<<<<<<< HEAD
-    # y_G = (int(spc['pmoa'] == 'G') * LL2(D_j, (spc['ED50_j'], spc['beta_j']))) + (int(spc['pmoa'] != 'G') * 1)
-    # y_M = (int(spc['pmoa'] == 'M') * LL2M(D_j, (spc['ED50_j'], spc['beta_j']))) + (int(spc['pmoa'] != 'M') * 1)
-    # y_A = (int(spc['pmoa'] == 'A') * LL2(D_j, (spc['ED50_j'], spc['beta_j']))) + (int(spc['pmoa'] != 'A') * 1)
-    # y_R = (int(spc['pmoa'] == 'R') * LL2(D_j, (spc['ED50_j'], spc['beta_j']))) + (int(spc['pmoa'] != 'R') * 1)
-=======
-
 
     eta_AS = spc['eta_AS_0'] * y_G
     k_M = spc['k_M_0'] * y_M
@@ -233,7 +210,6 @@
     y_A = (int(spc['pmoa'] == 'A') * LL2(Cd_in, (spc['ED50_j'], spc['beta_j']))) + (int(spc['pmoa'] != 'A') * 1)
     y_R = (int(spc['pmoa'] == 'R') * LL2(Cd_in, (spc['ED50_j'], spc['beta_j']))) + (int(spc['pmoa'] != 'R') * 1)    
 
->>>>>>> 844991b3
 
     eta_AS = spc['eta_AS_0'] * y_G
     k_M = spc['k_M_0'] * y_M
@@ -255,11 +231,7 @@
         f = X_V / (X_V + spc['K_X'])
         Idot = f * spc["Idot_max_rel"] * S**(2/3)
         Adot = Idot * eta_IA
-<<<<<<< HEAD
-        Cd_indot = Adot * glb['C_W'] * 10e-3 # now its ng again        # Adot is mug and C_W is pg/mug --> 10e-6 to get Cd_indot in mug as well  ### work in progress
-=======
         Cd_indot = Adot * glb['C_W'] * 10e-3 - spc['ex_cd'] * Cd_in        # Adot is mug and C_W is pg/mug --> 10e-6 to get Cd_indot in mug as well  ### work in progress
->>>>>>> 844991b3
         Xdot = glb['Xdot_in'] - Idot
         Xdot_emb = 0
 
@@ -276,11 +248,6 @@
     # DDot_j = (X_emb <= 0) * (spc['kD_j'] * (LS_max / (LS+1e-10)) * (glb['C_W'] - D_j)) - (D_j * (1/(S+1e-10)) * Sdot)
     #DDot_j = (X_emb <= 0) * (spc['kD_j'] * (LS_max / (LS+1e-10)) * (Cd_in - D_j)) - (D_j * (1/(S+1e-10)) * Sdot) #überarbeiten
 
-<<<<<<< HEAD
-    print(Cd_indot, Cd_in)
-    return Sdot, Rdot, Xdot_emb, Xdot, Cd_indot #DDot_j,
-=======
     #print("S: ", S, "Sdot: ", Sdot, " R: ", R, " Rdot: ", Rdot, " X: ", X," Xdot: ", Xdot, " Adot: ", Adot, " Cd_in: ", Cd_in, " Cd_indot: ", Cd_indot)
     return Sdot, Rdot, Xdot_emb, Xdot, Cd_indot
->>>>>>> 844991b3
             